
use std::path::Path;

<<<<<<< HEAD
use serde_json;
use serde;

#[derive(Debug, Clone, serde::Serialize, serde::Deserialize)]
=======
#[derive(Clone, serde::Serialize, serde::Deserialize)]
>>>>>>> d579b4cd
pub struct IlaSignal {
    pub name: String,
    pub width: usize
}

#[derive(Debug, Clone, serde::Serialize, serde::Deserialize)]
pub struct IlaConfig {
    pub toplevel: String,
    #[serde(rename = "bufferSize")]
    pub buffer_size: usize,
    pub hash: u32,
    pub signals: Vec<IlaSignal>,
    #[serde(rename = "triggerNames")]
    pub trigger_names: Vec<String>,
}

impl IlaConfig {
    /// How many bits does it take to get one sample of all signals?
    #[inline]
    pub fn transaction_bit_count(&self) -> usize {
        self.signals.iter()
            .map(|signal| signal.width)
            .sum()
    }

    /// How many bytes does it take to get one sample of all signals?
    #[inline]
    #[allow(unused)]
    pub fn transaction_byte_count(&self) -> usize {
        self.transaction_bit_count().div_ceil(8)
    }
    
    /// How many bytes do we expect a datapacket to contain?
    #[inline]
    #[allow(unused)]
    pub fn expected_byte_count(&self) -> usize {
        self.buffer_size * self.transaction_byte_count()
    }
}

pub fn read_config<P>(path: P) -> std::io::Result<IlaConfig>
where 
    P: AsRef<Path>
{
    let json_content = std::fs::read_to_string(path)?;

    Ok(serde_json::from_str(&json_content)?)
}
<|MERGE_RESOLUTION|>--- conflicted
+++ resolved
@@ -1,14 +1,10 @@
 
 use std::path::Path;
 
-<<<<<<< HEAD
 use serde_json;
 use serde;
 
 #[derive(Debug, Clone, serde::Serialize, serde::Deserialize)]
-=======
-#[derive(Clone, serde::Serialize, serde::Deserialize)]
->>>>>>> d579b4cd
 pub struct IlaSignal {
     pub name: String,
     pub width: usize
