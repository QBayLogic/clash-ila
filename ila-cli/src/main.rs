--- conflicted
+++ resolved
@@ -144,14 +144,8 @@
         let rx_port = find_specified_port(&self.port, self.baud);
         let mut tx_port = rx_port.try_clone()
             .expect("Couldn't open port for writing");
-<<<<<<< HEAD
         let config = config::read_config(&self.config)
             .expect(&format!("File at {:?} contained errors", &self.config));
-=======
-        let configs = config::read_config(&self.config)
-            .expect(&format!("File at {:?} contained errors", &self.config));
-        let config = configs.ilas[0].clone();
->>>>>>> 4e260e3b
 
         let Ok(mut session) = tui::TuiSession::new(&config) else { return };
 
@@ -235,15 +229,8 @@
         port.name().unwrap_or(String::from("<unknown>"))
     );
 
-<<<<<<< HEAD
     let config = config::read_config(&args.config)
         .expect(&format!("File at {:?} contained errors", &args.config));
-=======
-    //TODO: MAKE THIS A LOOP FOR EACH ILA INSTEAD OF JUST USING THE FIRST ONE!!!!
-    let configs = config::read_config(&args.config)
-        .expect(&format!("File at {:?} contained errors", &args.config));
-    let config = configs.ilas[0].clone();
->>>>>>> 4e260e3b
 
     let rx = packet::packet_loop(port.bytes(), config);
     for packet in rx {
@@ -258,15 +245,8 @@
         port.name().unwrap_or(String::from("<unknown>"))
     );
 
-<<<<<<< HEAD
     let config = config::read_config(&args.config)
         .expect(&format!("File at {:?} contained errors", &args.config));
-=======
-    //TODO: MAKE THIS A LOOP FOR EACH ILA INSTEAD OF JUST USING THE FIRST ONE!!!!
-    let configs = config::read_config(&args.config)
-        .expect(&format!("File at {:?} contained errors", &args.config));
-    let config = configs.ilas[0].clone();
->>>>>>> 4e260e3b
 
     let rx = packet::packet_loop(port.bytes(), config.clone());
     let mut rx_iter = rx.iter();
