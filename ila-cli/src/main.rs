use std::io::{Read, Write};
use std::path::PathBuf;
use std::time::Duration;

use clap::{Args, Parser, Subcommand};
use serialport::SerialPort;
use vcd::write_to_vcd;
use wishbone::WbTransaction;

mod config;
mod communication;
mod trigger;
mod tui;
mod vcd;
mod wishbone;

#[derive(Parser, Debug)]
#[command(version, about)]
#[command(propagate_version = true)]
struct Cli {
    #[command(subcommand)]
    command: Subcommands,
}

#[derive(Subcommand, Debug)]
enum Subcommands {
    /// Enter the TUI interface
    Tui(TuiArgs),
    /// Monitor output of the port, all data is displayed in hex
    Monitor(MonitorArgs),
    /// Lists all serial ports available
    List,
}

#[derive(Args, Debug)]
struct MonitorArgs {
    #[arg(short, long, help = "Path to serial port to use")]
    port: PathBuf,

    #[arg(short, long, default_value_t = 9600, help = "Sets baud rate")]
    baud: u32,

    #[arg(
        short = 'l',
        long = "line",
        default_value_t = 16,
        help = "Amount of bytes displayed per line"
    )]
    max_per_line: u32,

    #[arg(
        short = 's',
        long = "space",
        default_value_t = 2,
        help = "Amount of bytes displayed per space"
    )]
    max_per_space: u32,
}

#[derive(Args, Debug)]
struct TuiArgs {
    #[arg(short, long, help = "Path to serial port to use")]
    port: PathBuf,

    #[arg(
        short = 'c',
        long,
        default_value = "ilaconf.json",
        help = "Path to config file"
    )]
    config: PathBuf,

    #[arg(short, long, default_value_t = 9600, help = "Sets baud rate")]
    baud: u32,
}

<<<<<<< HEAD
=======
#[derive(Args, Debug)]
struct AnalysisArgs {
    #[arg(short, long, help = "Path to serial port to use")]
    port: PathBuf,

    #[arg(
        short = 'c',
        long,
        default_value = "ilaconf.json",
        help = "Path to config file"
    )]
    config: PathBuf,

    #[arg(short, long, default_value_t = 9600, help = "Sets baud rate")]
    baud: u32,
}

#[derive(Args, Debug)]
struct VcdArgs {
    #[arg(short, long, help = "Path to serial port to use")]
    port: PathBuf,

    #[arg(short = 'o', long, help = "Path to output the VCD file")]
    path: PathBuf,

    #[arg(
        short = 'c',
        long,
        default_value = "ilaconf.json",
        help = "Path to config file"
    )]
    config: PathBuf,

    #[arg(short, long, default_value_t = String::from("TopLevel"), help = "The name of the toplevel to display in the VCD")]
    toplevel: String,

    #[arg(short, long, default_value_t = 9600, help = "Sets baud rate")]
    baud: u32,
}

/// Simple trait to indicate this is a valid subcommand with arguments
trait ParseSubcommand {
    fn parse(self);
}

impl ParseSubcommand for AnalysisArgs {
    fn parse(self) {
        let port = find_specified_port(&self.port, self.baud);
        packet_analysis(port, self)
    }
}

impl ParseSubcommand for VcdArgs {
    fn parse(self) {
        let port = find_specified_port(&self.port, self.baud);
        vcd_dump(port, self)
    }
}

>>>>>>> 2bef15e0
impl ParseSubcommand for MonitorArgs {
    fn parse(self) {
        let port = find_specified_port(&self.port, self.baud);
        monitor_port(port, self)
    }
}

impl ParseSubcommand for TuiArgs {
    fn parse(self) {
        let rx_port = find_specified_port(&self.port, self.baud);
<<<<<<< HEAD
        let tx_port = rx_port.try_clone().expect("Couldn't open port for writing");
        let configs = config::read_config(&self.config)
            .expect(&format!("File at {:?} contained errors", &self.config));
        assert!(configs.ilas.len() == 1, "As of now, only one instantiated ILA is supported.");
        let config = configs.ilas[0].clone();
=======
        let mut tx_port = rx_port.try_clone()
            .expect("Couldn't open port for writing");
        let config = config::read_config(&self.config)
            .expect(&format!("File at {:?} contained errors", &self.config));
>>>>>>> 2bef15e0

        let Ok(mut session) = tui::TuiSession::new(&config) else {
            return;
        };
        session.main_loop(tx_port);
    }
}

/// Check if an user given port path is valid and readable, intended to be used within a CLI-like
/// context
///
/// Returns a readable serial port on success
///
/// # Panics
///
/// Panics if the user provided an incorrect path or other IO errors accure
fn find_specified_port(check: &PathBuf, baud: u32) -> Box<dyn SerialPort> {
    let ports = match serialport::available_ports() {
        Ok(ports) => ports,
        Err(err) => {
            println!("Unable to qeury serial port information;");
            println!("Kind: {:?}", err.kind);
            println!("Reason: {}", err.description);
            panic!("Unable to query serial port information.")
        }
    };

    let check_path = check.display().to_string();

    let valid_port = ports
        .into_iter()
        .find(|port| port.port_name == check_path)
        .expect("Provided path is not a valid serial port.");

    serialport::new(valid_port.port_name, baud)
        .timeout(Duration::from_secs(1))
        .open()
        .expect("Unable to open serial port (maybe busy?)")
}

/// `monitor` CLI handler
fn monitor_port(port: Box<dyn SerialPort>, args: MonitorArgs) {
    let mut addr = 0;
    let mut wrote = 0;

    println!(
        "Monitoring on {}",
        port.name().unwrap_or(String::from("<unknown>"))
    );

    for byte in port.bytes() {
        let Ok(byte) = byte else { continue };

        if wrote == 0 {
            print!("{addr:#08x}: ");
            addr += args.max_per_line;
        }

        print!("{byte:02x}");

        wrote += 1;
        if wrote % args.max_per_space == 0 {
            print!(" ");
        }
        if wrote == args.max_per_line {
            wrote = 0;
            println!(""); // Using ln rather than \n to keep cross-compatibility
        }

        // If we can't flush, we can try again next byte
        // I want SOME sort of indicator for this though, but that's difficult
        let _ = std::io::stdout().flush();
    }
}

<<<<<<< HEAD
=======
/// `analysis` CLI handler
fn packet_analysis(port: Box<dyn SerialPort>, args: AnalysisArgs) {
    println!(
        "Analysing packets on {}",
        port.name().unwrap_or(String::from("<unknown>"))
    );

    let config = config::read_config(&args.config)
        .expect(&format!("File at {:?} contained errors", &args.config));

    let rx = packet::packet_loop(port.bytes(), config);
    for packet in rx {
        println!("Valid packet recieved: {packet:?}");
    }
}

/// `vcd` CLI handler
fn vcd_dump(port: Box<dyn SerialPort>, args: VcdArgs) {
    println!(
        "Waiting on packets to generate VCD on {}",
        port.name().unwrap_or(String::from("<unknown>"))
    );

    let config = config::read_config(&args.config)
        .expect(&format!("File at {:?} contained errors", &args.config));

    let rx = packet::packet_loop(port.bytes(), config.clone());
    let mut rx_iter = rx.iter();

    let signals = loop {
        if let Some(packet::Packets::Data(signals)) = rx_iter.next() {
            break signals;
        }
    };

    vcd::write_to_vcd(&signals, &config, args.path).expect("Failed to generate VCD file");
}

>>>>>>> 2bef15e0
fn main() {
    let cli = Cli::parse();

    match cli.command {
        Subcommands::Monitor(args) => args.parse(),
        Subcommands::Tui(args) => args.parse(),
        Subcommands::List => {
            let ports = match serialport::available_ports() {
                Ok(ports) => ports,
                Err(err) => {
                    println!("Unable to qeury serial port information;");
                    println!("Kind: {:?}", err.kind);
                    println!("Reason: {}", err.description);
                    panic!("Unable to query serial port information.")
                }
            };

            println!("Available ports:");
            for port in ports {
                println!("\t{}", port.port_name);
            }
            return;
        }
    }
}<|MERGE_RESOLUTION|>--- conflicted
+++ resolved
@@ -74,68 +74,11 @@
     baud: u32,
 }
 
-<<<<<<< HEAD
-=======
-#[derive(Args, Debug)]
-struct AnalysisArgs {
-    #[arg(short, long, help = "Path to serial port to use")]
-    port: PathBuf,
-
-    #[arg(
-        short = 'c',
-        long,
-        default_value = "ilaconf.json",
-        help = "Path to config file"
-    )]
-    config: PathBuf,
-
-    #[arg(short, long, default_value_t = 9600, help = "Sets baud rate")]
-    baud: u32,
-}
-
-#[derive(Args, Debug)]
-struct VcdArgs {
-    #[arg(short, long, help = "Path to serial port to use")]
-    port: PathBuf,
-
-    #[arg(short = 'o', long, help = "Path to output the VCD file")]
-    path: PathBuf,
-
-    #[arg(
-        short = 'c',
-        long,
-        default_value = "ilaconf.json",
-        help = "Path to config file"
-    )]
-    config: PathBuf,
-
-    #[arg(short, long, default_value_t = String::from("TopLevel"), help = "The name of the toplevel to display in the VCD")]
-    toplevel: String,
-
-    #[arg(short, long, default_value_t = 9600, help = "Sets baud rate")]
-    baud: u32,
-}
-
 /// Simple trait to indicate this is a valid subcommand with arguments
 trait ParseSubcommand {
     fn parse(self);
 }
 
-impl ParseSubcommand for AnalysisArgs {
-    fn parse(self) {
-        let port = find_specified_port(&self.port, self.baud);
-        packet_analysis(port, self)
-    }
-}
-
-impl ParseSubcommand for VcdArgs {
-    fn parse(self) {
-        let port = find_specified_port(&self.port, self.baud);
-        vcd_dump(port, self)
-    }
-}
-
->>>>>>> 2bef15e0
 impl ParseSubcommand for MonitorArgs {
     fn parse(self) {
         let port = find_specified_port(&self.port, self.baud);
@@ -146,18 +89,10 @@
 impl ParseSubcommand for TuiArgs {
     fn parse(self) {
         let rx_port = find_specified_port(&self.port, self.baud);
-<<<<<<< HEAD
-        let tx_port = rx_port.try_clone().expect("Couldn't open port for writing");
-        let configs = config::read_config(&self.config)
-            .expect(&format!("File at {:?} contained errors", &self.config));
-        assert!(configs.ilas.len() == 1, "As of now, only one instantiated ILA is supported.");
-        let config = configs.ilas[0].clone();
-=======
-        let mut tx_port = rx_port.try_clone()
+        let tx_port = rx_port.try_clone()
             .expect("Couldn't open port for writing");
         let config = config::read_config(&self.config)
             .expect(&format!("File at {:?} contained errors", &self.config));
->>>>>>> 2bef15e0
 
         let Ok(mut session) = tui::TuiSession::new(&config) else {
             return;
@@ -233,47 +168,6 @@
     }
 }
 
-<<<<<<< HEAD
-=======
-/// `analysis` CLI handler
-fn packet_analysis(port: Box<dyn SerialPort>, args: AnalysisArgs) {
-    println!(
-        "Analysing packets on {}",
-        port.name().unwrap_or(String::from("<unknown>"))
-    );
-
-    let config = config::read_config(&args.config)
-        .expect(&format!("File at {:?} contained errors", &args.config));
-
-    let rx = packet::packet_loop(port.bytes(), config);
-    for packet in rx {
-        println!("Valid packet recieved: {packet:?}");
-    }
-}
-
-/// `vcd` CLI handler
-fn vcd_dump(port: Box<dyn SerialPort>, args: VcdArgs) {
-    println!(
-        "Waiting on packets to generate VCD on {}",
-        port.name().unwrap_or(String::from("<unknown>"))
-    );
-
-    let config = config::read_config(&args.config)
-        .expect(&format!("File at {:?} contained errors", &args.config));
-
-    let rx = packet::packet_loop(port.bytes(), config.clone());
-    let mut rx_iter = rx.iter();
-
-    let signals = loop {
-        if let Some(packet::Packets::Data(signals)) = rx_iter.next() {
-            break signals;
-        }
-    };
-
-    vcd::write_to_vcd(&signals, &config, args.path).expect("Failed to generate VCD file");
-}
-
->>>>>>> 2bef15e0
 fn main() {
     let cli = Cli::parse();
 
