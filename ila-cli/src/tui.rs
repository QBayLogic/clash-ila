--- conflicted
+++ resolved
@@ -314,10 +314,6 @@
                 // Handle the case of whenever a prompt gets completed
                 // I want to move this to a seperate function, however due to borrow limits I can't
                 // and that's kind of very annoying
-<<<<<<< HEAD
-
-=======
->>>>>>> 2bef15e0
                 match prompt.reason {
                     PromptReason::SaveVcd => {
                         if let Some(sample) = self.captured.last() {
@@ -337,20 +333,10 @@
                             Ok(n) if n > self.config.buffer_size as u32 => {
                                 self.log
                                     .push(format!("Invalid input; must be specified range"));
-<<<<<<< HEAD
-                            } else {
-                                self.log.push(
-                                    match perform_register_operation(
-                                        tx_port,
-                                        self.config,
-                                        &IlaRegisters::TriggerPoint(n),
-                                    ) {
-=======
                             }
                             Ok(n) => {
                                 self.log
-                                    .push(match send_packet(tx_port, &ChangeTriggerPoint(n)) {
->>>>>>> 2bef15e0
+                                    .push(match perform_register_operation(tx_port, self.config, &IlaRegisters::TriggerPoint(n)) {
                                         Ok(_) => String::from("Trigger point change made"),
                                         Err(err) => format!("Error: {err}"),
                                     },
