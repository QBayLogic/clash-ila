<<<<<<< HEAD
use crate::config::{IlaConfig, IlaSignal};
=======
use crate::config::IlaConfig;
>>>>>>> d579b4cd
use crate::wishbone::WbTransaction;
use bitvec::prelude::{BitVec, Msb0};
use bitvec::slice::BitSlice;
use bitvec::store::BitStore;
use bitvec::view::BitView;
use std::io::{ErrorKind, Read as IoRead, Result as IoResult, Write as IoWrite};
use std::time::Duration;

/// Different operations for how multiple predicates are combined
#[derive(Debug, Clone, Copy, PartialEq, Eq)]
#[repr(u32)]
pub enum PredicateOperation {
    And = 0,
    Or = 1,
}

impl TryFrom<u32> for PredicateOperation {
    type Error = ();

    fn try_from(value: u32) -> Result<Self, Self::Error> {
        match value {
            0 => Ok(PredicateOperation::And),
            1 => Ok(PredicateOperation::Or),
            _ => Err(()),
        }
    }
}

/// The places within the ILA where the predicate logic can be applied too
#[derive(Debug, Clone, PartialEq)]
pub enum PredicateTarget {
    Trigger,
    Capture,
}

/// The configuration for predicates
#[derive(Debug, Clone)]
pub struct IlaPredicate {
    /// Where in the ILA these predicates will take effect
    pub target: PredicateTarget,
    /// How this configuration should combine its predicates
    pub operation: PredicateOperation,
    /// Which predicates are active
    pub predicate_select: u32,
    /// Filter out bits before comparison
    pub mask: SignalCluster,
    /// The comparison value
    pub compare: SignalCluster,
}

impl IlaPredicate {
    /// Creates an up-to-date `IlaPredicate` by grabbing the necessary information from the ILA
    pub fn from_ila<T>(medium: &mut T, ila: &IlaConfig) -> IoResult<IlaPredicate>
    where
        T: IoWrite + IoRead,
    {
        let sample_word_width = ila.transaction_bit_count().div_ceil(32);

        let RegisterOutput::TriggerOp(operation) =
            perform_register_operation(medium, ila, &IlaRegisters::TriggerOp(ReadWrite::Read(())))?
        else {
            return Err(ErrorKind::InvalidData.into());
        };
        let RegisterOutput::TriggerSelect(selected) = perform_register_operation(
            medium,
            ila,
            &IlaRegisters::TriggerSelect(ReadWrite::Read(())),
        )?
        else {
            return Err(ErrorKind::InvalidData.into());
        };
        let RegisterOutput::Mask(mask) = perform_register_operation(
            medium,
            ila,
            &IlaRegisters::Mask(ReadWrite::Read(sample_word_width as u32)),
        )?
        else {
            return Err(ErrorKind::InvalidData.into());
        };
        let RegisterOutput::Compare(compare) = perform_register_operation(
            medium,
            ila,
            &IlaRegisters::Compare(ReadWrite::Read(sample_word_width as u32)),
        )?
        else {
            return Err(ErrorKind::InvalidData.into());
        };

        Ok(IlaPredicate {
            target: PredicateTarget::Trigger,
            operation,
            predicate_select: selected,
            mask,
            compare,
        })
    }

    /// Attempts to bring the ILA up to date with the current configuration for the ILA predicate
    pub fn update_ila<T>(&self, medium: &mut T, ila: &IlaConfig) -> IoResult<()>
    where
        T: IoWrite + IoRead,
    {
        perform_register_operation(
            medium,
            ila,
            &IlaRegisters::TriggerSelect(ReadWrite::Write(self.predicate_select)),
        )
        .and(perform_register_operation(
            medium,
            ila,
            &IlaRegisters::TriggerOp(ReadWrite::Write(self.operation)),
        ))
        .and(perform_register_operation(
            medium,
            ila,
            &IlaRegisters::Mask(ReadWrite::Write(self.mask.to_data())),
        ))
        .and(perform_register_operation(
            medium,
            ila,
            &IlaRegisters::Compare(ReadWrite::Write(self.compare.to_data())),
        ))
        .and(perform_register_operation(
            medium,
            ila,
            &IlaRegisters::TriggerReset,
        ))
        // We don't care for the output, just about if it errors or not, so we map it to ()
        .map(|_| ())
    }
}

#[derive(Debug, Clone, PartialEq, Eq)]
pub enum ReadWrite<R, W> {
    Read(R),
    Write(W),
}

/// A signal captured by the ILA
///
/// Contains the name of the signal as it is represented in Clash, together with how many bits each
/// signal is wide.
#[derive(Debug, Clone)]
pub struct Signal {
    pub name: String,
    pub width: usize,
    pub samples: Vec<BitVec<u8, Msb0>>,
}

/// Interpret a raw stream of words as signals
///
/// The output is a vector of combined samples, to retrieve the individual signals of each combined
/// sample, use `get_individual_signals()`
///
/// * `input` - The raw stream of words
/// * `transaction_bit_count` - The bit width of an individual signal
pub fn interpret_as_signal_stream(
    input: &[u32],
    transaction_bit_count: usize,
) -> Vec<BitVec<u8, Msb0>> {
    let word_count = transaction_bit_count.div_ceil(32) as u32;
    input
        .chunks(word_count as usize)
        .map(|chunk| {
            chunk
                .view_bits::<Msb0>()
                .iter()
                .skip(chunk.len() * 32 - transaction_bit_count)
                .collect()
        })
        .collect()
}

/// From a combined sample, split out each individual signal
///
/// * `combined` - The sample containing the signals within it, without any padding or alignment
/// * `signals` - The reference signals
pub fn get_individual_signals(
    combined: &BitVec<u8, Msb0>,
    signals: &[IlaSignal],
) -> Vec<BitVec<u8, Msb0>> {
    signals
        .iter()
        .rev()
        .fold((vec![], 0), |(mut seperated, index), signal| {
            let slice = combined[index..index + signal.width].to_bitvec();
            seperated.push(slice);
            (seperated, index + signal.width)
        })
        .0
}

/// A packet of several signals which all got sent at once
///
/// This should be considered as 'all signals being monitored by the ILA in one timeframe'
#[derive(Debug, Clone)]
#[allow(unused)]
pub struct SignalCluster {
    pub cluster: Vec<Signal>,
    pub timestamp: Duration,
}

impl SignalCluster {
    pub fn to_data(&self) -> Vec<u8> {
        let max_len = self
            .cluster
            .iter()
            .map(|signal| signal.samples.len())
            .max()
            .unwrap_or(0);

        fn bv_to_u8(chunk: &BitSlice<u8, Msb0>) -> u8 {
            chunk.iter().fold(0, |n, bit| (n << 1) | (*bit as u8))
        }

        (0..max_len)
            .map(|index| {
                let mut combined = self
                    .cluster
                    .iter()
                    .rev()
                    .map(|signal| signal.samples.get(index).cloned().unwrap_or(BitVec::EMPTY))
                    .fold(BitVec::<u8, Msb0>::EMPTY, |mut acc, bv| {
                        for c in bv.iter() {
                            acc.push(*c);
                        }
                        acc
                    });
                // Ensure the data is word-aligned
                let missing_bit_count = combined.len().div_ceil(32) * 32 - combined.len();
                for _ in 0..missing_bit_count {
                    combined.insert(0, false);
                }
                combined
            })
            // Take the raw bytes
            .map(|bv| bv.chunks(8).map(bv_to_u8).collect::<Vec<u8>>())
            .flatten()
            .collect()
    }

    /// Interpret a stream of data as signals
<<<<<<< HEAD
    pub fn from_data(config: &IlaConfig, input: &[u32]) -> SignalCluster {
=======
    pub fn from_data<T>(config: &IlaConfig, input: &[T]) -> SignalCluster
    where
        T: BitStore,
    {
>>>>>>> d579b4cd
        let word_count = config.transaction_bit_count().div_ceil(32) as u32;
        let bitvecs: Vec<BitVec<u8, Msb0>> = input
            .chunks(word_count as usize)
            .map(|chunk| {
                chunk
                    .view_bits::<Msb0>()
                    .iter()
                    .skip(chunk.len() * 32 - config.transaction_bit_count())
                    .collect()
            })
            .collect();

        let mut signals: Vec<Signal> = config
            .signals
            .iter()
            .map(|signal| Signal {
                name: signal.name.clone(),
                width: signal.width,
                samples: vec![],
            })
            .collect();

        for transaction in bitvecs {
            let mut bit_range_start = 0;
            for signal in signals.iter_mut().rev() {
                let bit_range_end = bit_range_start + signal.width;

                let bits = transaction[bit_range_start..bit_range_end].to_owned();
                signal.samples.push(bits);

                bit_range_start = bit_range_end;
            }
            // break;
        }

        SignalCluster {
            cluster: signals,
            timestamp: Duration::ZERO,
        }
    }
}

/// An enum for operating on different registers on the ILA, without having to know the explicit
/// address.
#[derive(Debug, Clone, PartialEq, Eq)]
#[allow(unused)]
pub enum IlaRegisters {
    /// Register controlling wether or not to capture samples
    Capture(bool),
    /// Register re-arming the trigger (and clear the buffer)
    TriggerReset,
<<<<<<< HEAD
    /// Checks the ILA for it's triggered status
    TriggerState,
=======
>>>>>>> d579b4cd
    /// Register controlling how many samples it should store after triggering
    TriggerPoint(u32),
    /// The value to mask the samples against before triggering
    Mask(ReadWrite<u32, Vec<u8>>),
    /// The value used by the trigger to compare samples against, if it is set to do so
    Compare(ReadWrite<u32, Vec<u8>>),
    /// Read out samples from the ILA buffer, each vector item is an index within the buffer
    Buffer(Vec<u32>),
    /// Read the hash of the ILA, can be used to check if the current instantiated ILA is
    /// out-of-date
    Hash(u32),
    /// How the trigger should handle mutliple predicates
    TriggerOp(ReadWrite<(), PredicateOperation>),
    /// Which predicates are active for the trigger
    TriggerSelect(ReadWrite<(), u32>),
}

/// Output of the register whenever a read operation is performed on the ILA.
pub enum RegisterOutput {
    None,
    TriggerState(bool),
    BufferContent(SignalCluster),
    Mask(SignalCluster),
    Compare(SignalCluster),
    TriggerOp(PredicateOperation),
    TriggerSelect(u32),
    Hash(bool),
}

impl IlaRegisters {
    /// Get the address and byte select for a specific register
    pub fn address(&self) -> (u32, [bool; 4]) {
        match self {
            IlaRegisters::Capture(_) => (0x0000_0000, [false, false, false, true]),
            IlaRegisters::TriggerState => (0x0000_0000, [false, false, true, false]),
            IlaRegisters::TriggerReset => (0x0000_0000, [false, false, true, false]),
            IlaRegisters::TriggerPoint(_) => (0x0000_0001, [true; 4]),
            IlaRegisters::Hash(_) => (0x0000_0002, [true; 4]),
            IlaRegisters::Mask(_) => (0x1000_0000, [true; 4]),
            IlaRegisters::Compare(_) => (0x1100_0000, [true; 4]),
            IlaRegisters::Buffer(_) => (0x3000_0000, [true; 4]),
            IlaRegisters::TriggerOp(_) => (0x0000_0003, [false, false, false, true]),
            IlaRegisters::TriggerSelect(_) => (0x0000_0004, [true; 4]),
        }
    }

    /// 'Translates' the raw word output into something useful, given the register of which the
    /// read was attempted from
    pub fn translate_output(&self, ila: &IlaConfig, output: &[u32]) -> RegisterOutput {
        match self {
            IlaRegisters::Capture(_) => RegisterOutput::None,
            IlaRegisters::TriggerState => RegisterOutput::TriggerState(match output.get(0) {
                Some(1) => true,
                _ => false,
            }),
            IlaRegisters::TriggerReset => RegisterOutput::None,
            IlaRegisters::TriggerPoint(_) => RegisterOutput::None,
            IlaRegisters::Mask(ReadWrite::Read(_)) => {
                RegisterOutput::Mask(SignalCluster::from_data(ila, output))
            }
            IlaRegisters::Mask(ReadWrite::Write(_)) => RegisterOutput::None,
            IlaRegisters::Compare(ReadWrite::Read(_)) => {
                RegisterOutput::Compare(SignalCluster::from_data(ila, output))
            }
            IlaRegisters::Compare(ReadWrite::Write(_)) => RegisterOutput::None,
            IlaRegisters::Buffer(_) => {
                RegisterOutput::BufferContent(SignalCluster::from_data(ila, output))
            }
            IlaRegisters::Hash(compare) => {
                let hash_matches = output.first().map(|hash| hash == compare).unwrap_or(false);
                RegisterOutput::Hash(hash_matches)
            }
            IlaRegisters::TriggerOp(ReadWrite::Read(_)) => match output.get(0) {
                Some(n) => PredicateOperation::try_from(*n)
                    .map_or_else(|_| RegisterOutput::None, |op| RegisterOutput::TriggerOp(op)),
                None => RegisterOutput::None,
            },
            IlaRegisters::TriggerOp(ReadWrite::Write(_)) => RegisterOutput::None,
            IlaRegisters::TriggerSelect(ReadWrite::Read(_)) => match output.get(0) {
                Some(n) => RegisterOutput::TriggerSelect(*n),
                None => RegisterOutput::None,
            },
            IlaRegisters::TriggerSelect(ReadWrite::Write(_)) => RegisterOutput::None,
        }
    }

    /// Convert the register into a `WbTransaction`, which can then be converted into wishbone
    /// records
    pub fn to_wb_transaction(&self, ila: &IlaConfig) -> WbTransaction {
        let (addr, byte_select) = self.address();
        match self {
            IlaRegisters::Capture(capture) => {
                WbTransaction::new_writes(byte_select, addr, vec![*capture as u32])
            }
            IlaRegisters::TriggerState => WbTransaction::new_reads(byte_select, addr, vec![0]),
            IlaRegisters::TriggerReset => WbTransaction::new_writes(byte_select, addr, vec![1]),
            IlaRegisters::TriggerPoint(trig_point) => {
                WbTransaction::new_writes(byte_select, addr, vec![*trig_point])
            }
            IlaRegisters::Mask(ReadWrite::Write(items)) => {
                let words: Vec<u32> = items
                    .chunks(4)
                    .map(|chunk| {
                        chunk
                            .iter()
                            .fold(0, |acc, byte| (acc << 8) | (*byte as u32))
                    })
                    .collect();
                WbTransaction::new_writes(byte_select, addr, words)
            }
            IlaRegisters::Mask(ReadWrite::Read(length)) => {
                WbTransaction::new_reads(byte_select, addr, (0..*length).collect())
            }
            IlaRegisters::Compare(ReadWrite::Write(items)) => {
                let words: Vec<u32> = items
                    .chunks(4)
                    .map(|chunk| {
                        chunk
                            .iter()
                            .fold(0, |acc, byte| (acc << 8) | (*byte as u32))
                    })
                    .collect();
                WbTransaction::new_writes(byte_select, addr, words)
            }
            IlaRegisters::Compare(ReadWrite::Read(length)) => {
                WbTransaction::new_reads(byte_select, addr, (0..*length).collect())
            }
            IlaRegisters::Buffer(logical_indices) => {
                let words_per_index = ila.transaction_bit_count().div_ceil(32) as u32;
                let buffer_indices = logical_indices
                    .iter()
                    .flat_map(|index| (*index..*index + words_per_index).collect::<Vec<u32>>())
                    .collect();
                WbTransaction::new_reads(byte_select, addr, buffer_indices)
            }
            IlaRegisters::Hash(_) => WbTransaction::new_reads(byte_select, addr, vec![0]),
            IlaRegisters::TriggerOp(ReadWrite::Write(op)) => {
                WbTransaction::new_writes(byte_select, addr, vec![*op as u32])
            }
            IlaRegisters::TriggerOp(ReadWrite::Read(_)) => {
                WbTransaction::new_reads(byte_select, addr, vec![0])
            }
            IlaRegisters::TriggerSelect(ReadWrite::Write(selection)) => {
                WbTransaction::new_writes(byte_select, addr, vec![*selection])
            }
            IlaRegisters::TriggerSelect(ReadWrite::Read(_)) => {
                WbTransaction::new_reads(byte_select, addr, vec![0])
            }
        }
    }
}

/// Perform a register operation on the ILA given a valid medium to do so.
///
/// The register will be converted into a `WbTransaction` and then sent over the network using the
/// Etherbone specifications.
///
/// If the operation is a read, it will return the data read. Write operations will return
/// `RegisterOutput::None`
pub fn perform_register_operation<T>(
    medium: &mut T,
    ila: &IlaConfig,
    register: &IlaRegisters,
) -> IoResult<RegisterOutput>
where
    T: IoRead + IoWrite,
{
    let mut output = Vec::new();
    for record in register.to_wb_transaction(ila).to_records() {
        output.append(&mut record.perform(medium)?);
    }
    Ok(register.translate_output(ila, &output))
}<|MERGE_RESOLUTION|>--- conflicted
+++ resolved
@@ -1,8 +1,4 @@
-<<<<<<< HEAD
 use crate::config::{IlaConfig, IlaSignal};
-=======
-use crate::config::IlaConfig;
->>>>>>> d579b4cd
 use crate::wishbone::WbTransaction;
 use bitvec::prelude::{BitVec, Msb0};
 use bitvec::slice::BitSlice;
@@ -245,14 +241,7 @@
     }
 
     /// Interpret a stream of data as signals
-<<<<<<< HEAD
     pub fn from_data(config: &IlaConfig, input: &[u32]) -> SignalCluster {
-=======
-    pub fn from_data<T>(config: &IlaConfig, input: &[T]) -> SignalCluster
-    where
-        T: BitStore,
-    {
->>>>>>> d579b4cd
         let word_count = config.transaction_bit_count().div_ceil(32) as u32;
         let bitvecs: Vec<BitVec<u8, Msb0>> = input
             .chunks(word_count as usize)
@@ -304,11 +293,8 @@
     Capture(bool),
     /// Register re-arming the trigger (and clear the buffer)
     TriggerReset,
-<<<<<<< HEAD
     /// Checks the ILA for it's triggered status
     TriggerState,
-=======
->>>>>>> d579b4cd
     /// Register controlling how many samples it should store after triggering
     TriggerPoint(u32),
     /// The value to mask the samples against before triggering
