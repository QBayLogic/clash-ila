[package]
name = "ila-cli"
version = "0.1.0"
edition = "2021"

[dependencies]
bitvec = "1.0.1"
clap = { version = "4.5.32", features = ["derive"] }
crossterm = "0.28.1"
<<<<<<< HEAD
=======
ratatui = "0.29.0"
>>>>>>> 4e260e3b
serde = { version = "1.0.219", features = ["derive"] }
serde_json = "1.0.140"
serialport = "4.7.0"
tui = "0.19.0"
vcd = "0.7.0"<|MERGE_RESOLUTION|>--- conflicted
+++ resolved
@@ -7,10 +7,7 @@
 bitvec = "1.0.1"
 clap = { version = "4.5.32", features = ["derive"] }
 crossterm = "0.28.1"
-<<<<<<< HEAD
-=======
 ratatui = "0.29.0"
->>>>>>> 4e260e3b
 serde = { version = "1.0.219", features = ["derive"] }
 serde_json = "1.0.140"
 serialport = "4.7.0"
