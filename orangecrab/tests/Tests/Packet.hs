{-# LANGUAGE DuplicateRecordFields #-}
{-# LANGUAGE OverloadedRecordDot #-}
{-# LANGUAGE NoFieldSelectors #-}
{-# LANGUAGE OverloadedStrings #-}

module Tests.Packet where

import Clash.Hedgehog.Sized.Unsigned (genUnsigned)
import Clash.Prelude
import Clash.Sized.Vector (unsafeFromList)
import Data.Data qualified as DD
import Data.List qualified as DL
import Data.List.Split qualified as DLS
import Hedgehog
import Hedgehog.Gen qualified as Gen
import Hedgehog.Range qualified as Range
import Packet
import Protocols
import Protocols.PacketStream

-- | Takes in a bitpackable 'thing' and convert it to its byte representation
convertBytes :: (BitPack a) => a -> Vec (BitSize a `DivRU` 8) (BitVector 8)
convertBytes bv = unpack . resize $ pack bv

-- | Takes in a bitpackable 'thing' and convert it to its word representation
-- Word in this case refers to two bytes (blame x64 for this)
convertWord :: (BitPack a) => a -> Vec 2 (BitVector 8)
convertWord bv = unpack . resize $ pack bv

-- | Takes in a bitpackable 'thing' and convert it to its double representation
-- Double in this case refers to four bytes (blame x64 for this)
convertDouble :: (BitPack a) => a -> Vec 4 (BitVector 8)
convertDouble bv = unpack . resize $ pack bv

-- | Ideal scenario for PacketStreams
dataPackedModel ::
  forall a.
  (BitPack a) =>
  [[a]] ->
  [Maybe (PacketStreamM2S (BitSize a `DivRU` 8) IlaDataHeader)]
dataPackedModel i = out
 where
  widthInBytes :: Int
  widthInBytes = natToNum @(BitSize a `DivRU` 8)
  width :: Int
  width = natToNum @(BitSize a)

  header :: BitVector (BitSize a) -> [BitVector 8]
  header len =
    -- Version
    [0x00, 0x01]
      DL.++
      -- Id
      [0x00, 0x00, 0x00, 0x00]

  byteSequence w =
    header (resize . pack $ (DL.length w) * widthInBytes)
      DL.++ (DL.concat $ toList . convertBytes <$> w)

  padBytes ::
    IlaDataHeader ->
    (Bool, [BitVector 8]) ->
    PacketStreamM2S (BitSize a `DivRU` 8) IlaDataHeader
  padBytes meta (isLast, bytes)
    | DL.length bytes < widthInBytes =
        PacketStreamM2S
          { _data =
              unsafeFromList $ bytes DL.++ (DL.replicate (widthInBytes - DL.length bytes) undefined)
          , _last = Just $ unpack . resize . pack $ DL.length bytes
          , _meta = meta
          , _abort = False
          }
    | otherwise =
        PacketStreamM2S
          { _data = unsafeFromList bytes
          , _last = if isLast then Just (unpack . resize . pack $ widthInBytes) else Nothing
          , _meta = meta
          , _abort = False
          }

  packetize :: [a] -> [PacketStreamM2S (BitSize a `DivRU` 8) IlaDataHeader]
  packetize w = go
   where
    chopped = (DLS.chunksOf widthInBytes $ byteSequence w)
    isLast = (== DL.length chopped - 1) <$> [0 .. DL.length chopped - 1]

    go =
      padBytes
        IlaDataHeader
          { hash = 0x00000000
          , version = 0x0001
          }
        <$> DL.zip isLast chopped

  packet [] = []
  packet w = Nothing : (Just <$> packetize w)

  out = [Nothing] DL.++ DL.concatMap packet i

{- | Will generate valid list of PacketStreams given a list of values to package in the IlaDataPacket format
NOTE: Make sure the list does NOT exceed the maximum! It may be any other length but it should
not go above the maximum
-}
testbenchDataPacket ::
  forall maxLength a.
  ( BitPack a
  , KnownNat maxLength
  , 1 <= BitSize a
  , 1 <= maxLength
  ) =>
  SNat maxLength ->
  [[a]] ->
<<<<<<< HEAD
  [Maybe (PacketStreamM2S (BitSize a `DivRU` 8) (BitVector 32, Index maxLength))]
testbenchDataPacket i = go
=======
  [Maybe (PacketStreamM2S (BitSize a `DivRU` 8) ())]
testbenchDataPacket _ i = go
>>>>>>> 4e260e3b
 where
  widthInBytes :: Int
  widthInBytes = natToNum @(BitSize a `DivRU` 8)

  toPacket ::
    Index maxLength ->
    (Index maxLength, a) ->
<<<<<<< HEAD
    PacketStreamM2S (BitSize a `DivRU` 8) (BitVector 32, Index maxLength)
=======
    PacketStreamM2S (BitSize a `DivRU` 8) ()
>>>>>>> 4e260e3b
  toPacket len (idx, num) =
    PacketStreamM2S
      { _abort = False
      , _meta = ()
      , _last = if idx == len - 1 then Just (unpack . resize . pack $ widthInBytes) else Nothing
      , _data = convertBytes num
      }

<<<<<<< HEAD
  convList :: [a] -> [PacketStreamM2S (BitSize a `DivRU` 8) (BitVector 32, Index maxLength)]
  convList l = toPacket (unpack . resize . pack $ DL.length l) <$> DL.zip [0 ..] l

  package :: [a] -> [Maybe (PacketStreamM2S (BitSize a `DivRU` 8) (BitVector 32, Index maxLength))]
  package l = (Just <$> convList l)

  go :: [Maybe (PacketStreamM2S (BitSize a `DivRU` 8) (BitVector 32, Index maxLength))]
=======
  convList :: [a] -> [PacketStreamM2S (BitSize a `DivRU` 8) ()]
  convList l = toPacket (unpack . resize . pack $ DL.length l) <$> DL.zip [0 ..] l

  package :: [a] -> [Maybe (PacketStreamM2S (BitSize a `DivRU` 8) ())]
  package l = (Just <$> convList l)

  go :: [Maybe (PacketStreamM2S (BitSize a `DivRU` 8) ())]
>>>>>>> 4e260e3b
  go = DL.concatMap package i

structureProperty :: Property
structureProperty = property $ do
  input <-
    forAll $
      Gen.list (Range.linear 0 100) $
        Gen.list (Range.linear 0 24) (genUnsigned @9 $ Range.linear 0 500)

  let toSimulate = withClockResetEnable systemClockGen systemResetGen enableGen
  let simOptions = def{resetCycles = 1, ignoreReset = False}
  let expected = dataPackedModel input
  let simulated =
        DL.take (DL.length expected) $
          simulateC
<<<<<<< HEAD
            (toSimulate dataPacket)
=======
            (toSimulate $ dataPacket 0)
>>>>>>> 4e260e3b
            simOptions
            (testbenchDataPacket d25 input)

  simulated === expected

packetTestGroup :: Group
packetTestGroup = Group "Packets"
  [ ("DataPacketStructure", structureProperty)
  ]
<|MERGE_RESOLUTION|>--- conflicted
+++ resolved
@@ -110,13 +110,8 @@
   ) =>
   SNat maxLength ->
   [[a]] ->
-<<<<<<< HEAD
-  [Maybe (PacketStreamM2S (BitSize a `DivRU` 8) (BitVector 32, Index maxLength))]
-testbenchDataPacket i = go
-=======
   [Maybe (PacketStreamM2S (BitSize a `DivRU` 8) ())]
 testbenchDataPacket _ i = go
->>>>>>> 4e260e3b
  where
   widthInBytes :: Int
   widthInBytes = natToNum @(BitSize a `DivRU` 8)
@@ -124,11 +119,7 @@
   toPacket ::
     Index maxLength ->
     (Index maxLength, a) ->
-<<<<<<< HEAD
-    PacketStreamM2S (BitSize a `DivRU` 8) (BitVector 32, Index maxLength)
-=======
     PacketStreamM2S (BitSize a `DivRU` 8) ()
->>>>>>> 4e260e3b
   toPacket len (idx, num) =
     PacketStreamM2S
       { _abort = False
@@ -137,15 +128,6 @@
       , _data = convertBytes num
       }
 
-<<<<<<< HEAD
-  convList :: [a] -> [PacketStreamM2S (BitSize a `DivRU` 8) (BitVector 32, Index maxLength)]
-  convList l = toPacket (unpack . resize . pack $ DL.length l) <$> DL.zip [0 ..] l
-
-  package :: [a] -> [Maybe (PacketStreamM2S (BitSize a `DivRU` 8) (BitVector 32, Index maxLength))]
-  package l = (Just <$> convList l)
-
-  go :: [Maybe (PacketStreamM2S (BitSize a `DivRU` 8) (BitVector 32, Index maxLength))]
-=======
   convList :: [a] -> [PacketStreamM2S (BitSize a `DivRU` 8) ()]
   convList l = toPacket (unpack . resize . pack $ DL.length l) <$> DL.zip [0 ..] l
 
@@ -153,7 +135,6 @@
   package l = (Just <$> convList l)
 
   go :: [Maybe (PacketStreamM2S (BitSize a `DivRU` 8) ())]
->>>>>>> 4e260e3b
   go = DL.concatMap package i
 
 structureProperty :: Property
@@ -169,11 +150,7 @@
   let simulated =
         DL.take (DL.length expected) $
           simulateC
-<<<<<<< HEAD
-            (toSimulate dataPacket)
-=======
             (toSimulate $ dataPacket 0)
->>>>>>> 4e260e3b
             simOptions
             (testbenchDataPacket d25 input)
 
