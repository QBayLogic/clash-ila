--- conflicted
+++ resolved
@@ -1,10 +1,7 @@
 {-# LANGUAGE TemplateHaskell #-}
-<<<<<<< HEAD
 {-# LANGUAGE DuplicateRecordFields #-}
 {-# LANGUAGE OverloadedRecordDot #-}
 {-# LANGUAGE NoFieldSelectors #-}
-=======
->>>>>>> 4e260e3b
 {-# OPTIONS_GHC -fconstraint-solver-iterations=10 #-}
 {-# OPTIONS_GHC -fplugin=Protocols.Plugin #-}
 
@@ -18,15 +15,9 @@
 
 import Communication
 import ConfigGen
-<<<<<<< HEAD
 import Domain
 import Ila
 import Packet
-=======
-import Data.HList
-import Domain
-import Ila
->>>>>>> 4e260e3b
 import Pmod
 import Protocols
 import Packet
@@ -74,30 +65,19 @@
   -- Simple demo signal to 'debug'
   counter0 :: (HiddenClockResetEnable dom) => Signal dom (BitVector 9)
   counter0 = register 0 $ satAdd SatWrap 1 <$> counter0
-<<<<<<< HEAD
   counter1 :: (HiddenClockResetEnable dom) => Signal dom (BitVector 8)
   counter1 = register 20 $ satAdd SatWrap 1 <$> counter1
   counter2 :: (HiddenClockResetEnable dom) => Signal dom (Signed 10)
-=======
-  counter1 :: (HiddenClockResetEnable dom) => Signal dom (BitVector 9)
-  counter1 = register 20 $ satAdd SatWrap 1 <$> counter1
-  counter2 :: (HiddenClockResetEnable dom) => Signal dom (BitVector 9)
->>>>>>> 4e260e3b
   counter2 = register 40 $ satAdd SatWrap 1 <$> counter2
 
   Circuit main = circuit $ \(rxBit) -> do
     (rxByte, txBit) <- uartDf baud -< (txByte, rxBit)
-<<<<<<< HEAD
-=======
-    -- triggerReset <- shouldReset <| deserializeToPacket -< rxByte
->>>>>>> 4e260e3b
     packet <-
       ila
         ( ilaConfig
             d100
             20
             "name"
-<<<<<<< HEAD
             ( ilaProbe
                 (counter0, "c0")
                 (counter1, "c1")
@@ -107,12 +87,6 @@
         )
         ((==300) <$> counter0)
         (pure True)
-=======
-            ((counter0, "Base") .*. (counter1, "+20") .*. (counter2, "+40") .*. HNil)
-            (bundle (counter0, counter1, counter2))
-        )
-        (\(a, _, _) -> a == 300)
->>>>>>> 4e260e3b
         -< rxByte
     txByte <- ps2df <| dropMeta -< packet
     idC -< txBit
