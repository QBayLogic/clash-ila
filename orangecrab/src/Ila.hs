--- conflicted
+++ resolved
@@ -67,13 +67,8 @@
   ) =>
   -- | The configuration of the ILA
   IlaConfig size (Signal dom a) ->
-<<<<<<< HEAD
   -- | Trigger signal
   Signal dom Bool ->
-=======
-  -- | Trigger predicate
-  (a -> Bool) ->
->>>>>>> 4e260e3b
   -- | The ILA Core
   ( Signal dom a ->
     Signal dom Bool ->
@@ -96,25 +91,13 @@
 
     triggered :: Signal dom Bool
     triggered =
-<<<<<<< HEAD
       register False $ mux triggerRst (pure False) triggered .||. predicate
-=======
-      register False $ mux triggerRst (pure False) triggered .||. (predicate <$> config.tracing)
->>>>>>> 4e260e3b
 
     shouldSample :: Signal dom Bool
     shouldSample = not <$> triggered .||. postTriggerSampled .<. triggerPoint
 
-<<<<<<< HEAD
-    injectId oldMeta = (config.hash, oldMeta)
-
-    buffer = core config.tracing shouldSample triggerRst
-    Circuit packet = dataPacket <| mapMeta injectId <| ringBufferReaderPS buffer
-=======
-
     buffer = core config.tracing shouldSample triggerRst
     Circuit packet = dataPacket config.hash <| mapMeta (\_ -> ()) <| ringBufferReaderPS buffer
->>>>>>> 4e260e3b
 
     out = ((pure (), pure ()), snd $ packet (triggered, backpressure))
 
@@ -122,11 +105,7 @@
 fanoutCSig ::
   forall dom n a.
   (KnownNat n) =>
-<<<<<<< HEAD
-  -- | How many times to 'duplicate' the signal
-=======
   -- | The amount of times to 'duplicate' the signal
->>>>>>> 4e260e3b
   SNat n ->
   -- | The circuit, where the input will be duplicated n times and returned as the output
   Circuit
@@ -199,43 +178,24 @@
   ) =>
   -- | The configuration of the ILA
   IlaConfig size (Signal dom a) ->
-<<<<<<< HEAD
   -- | Trigger
   Signal dom Bool ->
   -- | Capture
   Signal dom Bool ->
   -- | The ILA circuit, the input needs to be connected to some sort of byte input and the output
   -- is a PacketStream containing bytes to be routed to the PC.
-=======
-  -- | Trigger predicate
-  (a -> Bool) ->
-  -- | The ILA circuit, the input needs to be connected to some sort of byte input and the output
-  -- is a PacketStream containing bytes to be routed to the PC.
-  --
->>>>>>> 4e260e3b
   -- TODO: example? Not added one yet due to possible change in API
   Circuit
     (CSignal dom (Maybe (BitVector 8)))
     (PacketStream dom (BitSize a `DivRU` 8) IlaFinalHeader)
-<<<<<<< HEAD
 ila config trigger capture = circuit $ \rxByte -> do
-  [dec0, dec1] <- fanoutCSig d2 <| deserializeToPacket -< rxByte
-
-  triggerReset <- rearmTrigger -< dec0
-  hasNewTrigger <- changeTriggerPoint -< dec1
+  Fwd dec <- deserializeToPacket -< rxByte
+
+  triggerReset <- rearmTrigger -< Fwd dec
+  hasNewTrigger <- changeTriggerPoint -< Fwd dec
 
   controller <-
     (triggerController config trigger $ ilaCore config.size capture)
-=======
-ila config predicate = circuit $ \rxByte -> do
-  Fwd dec <- deserializeToPacket -< rxByte
-
-  triggerReset <- rearmTrigger -< Fwd dec
-  hasNewTrigger <- changeTriggerPoint -< Fwd dec
-
-  controller <-
-    (triggerController config predicate $ ilaCore config.size (pure True))
->>>>>>> 4e260e3b
       -< (hasNewTrigger, triggerReset)
   packets <- finalizePacket -< controller
 
