{-# LANGUAGE DuplicateRecordFields #-}
{-# LANGUAGE OverloadedRecordDot #-}
{-# LANGUAGE TypeAbstractions #-}
{-# LANGUAGE UndecidableInstances #-}
{-# LANGUAGE NoFieldSelectors #-}
{-# OPTIONS_GHC -fconstraint-solver-iterations=10 #-}
{-# OPTIONS_GHC -fplugin=Protocols.Plugin #-}

module Ila where

import Clash.Prelude
import ConfigGen
import RingBuffer
import WishboneUtils

import Data.Data
import Data.Maybe as DM

import Clash.Cores.Etherbone (etherboneC)
import Clash.Cores.UART (ValidBaud)
import Communication
import Protocols
import Protocols.PacketStream
import Protocols.Wishbone
import SignalFieldSelectors

import Protocols.Df qualified as Df
import Prelude qualified

{- | The buffer of the ila, with signals to control wether or not the signals get captured

This function exposes the barebones of the ILA capturing logic and it will only accept boolean
values to determine wether or not to capture samples. For more advanced trigger logic, check out
`triggerController`
-}
ilaCore ::
  forall dom size a.
  ( HiddenClockResetEnable dom
  , NFDataX a
  , BitPack a
  , KnownNat size
  , 1 <= BitSize a `DivRU` 32
  , 1 <= size
  ) =>
  SNat size ->
  -- | Capture
  Signal dom Bool ->
  -- | The input signal to probe
  Signal dom a ->
  -- | Wether or not to freeze the buffer
  Signal dom Bool ->
  -- | Clear the buffer
  Signal dom Bool ->
  -- | The buffer
  (Signal dom (Index size) -> (Signal dom a, Signal dom (Index (size + 1))))
ilaCore size capture i freeze bufClear = buffer
 where
  buffer :: Signal dom (Index size) -> (Signal dom a, Signal dom (Index (size + 1)))
  buffer =
    ringBuffer
      size
      undefined
      bufClear
      (mux ((not <$> freeze) .&&. capture) (Just <$> i) (pure Nothing))

{- | Get a specific word of `a`, which may be several words wide
The width of `word` is defined by the user of the function
-}
getWord ::
  forall word input n.
  ( BitPack input
  , KnownNat word
  , KnownNat n
  , n ~ BitSize input `DivRU` word
  ) =>
  -- | The input
  input ->
  -- | The index of the word we want
  Index n ->
  -- | The output word
  BitVector word
getWord a i = (unpack . resize $ pack a :: Vec n (BitVector word)) !! i

{- | Sets a specific word of `a`, which may be several words wide
The width of the `word` is defined by the user of the function
-}
setWord ::
  forall word input n.
  ( BitPack input
  , KnownNat word
  , KnownNat n
  , n ~ BitSize input `DivRU` word
  ) =>
  -- | The input
  input ->
  -- | The index of the word we want
  Index n ->
  -- | The value we want to set it too
  BitVector word ->
  -- | The output, our input with the word swapped
  input
setWord a i w = unpack . resize . pack $ replace i w inputWords
 where
  inputWords :: Vec n (BitVector word)
  inputWords = unpack . resize $ pack a

{- | Retrieves a specific word from the ILA buffer. It will only listen to addresses within the
range of 0x3000_0000 and 0x3fff_ffff. Each address refers to a specific word (=32 bits) in the
buffer.

Samples may not precisely equal 32 bits. They may be smaller or bigger than 32 bits. However, in
this function each sample is assigned one or more addresses for each word it's width takes up.
So a 10 bit sample will only take up one address, and a 50 bit one would take up 2 addresses.
Different samples never share the same memory space.

The memory remains consecutive
-}
ilaBufferManager ::
  forall dom depth a addrW.
  ( HiddenClockResetEnable dom
  , BitPack a
  , KnownNat depth
  , KnownNat addrW
  , 1 <= BitSize a `DivRU` 32
  , 1 <= depth
  ) =>
  -- | The ILA buffer
  (Signal dom (Index depth) -> (Signal dom a, Signal dom (Index (depth + 1)))) ->
  -- | The incoming Wishbone M2S signal
  Signal dom (WishboneM2S addrW 4 (BitVector 32)) ->
  -- | The specific word associated with the requested address, if the current cycle is a read cycle
  -- it will return `0` instead.
  Signal dom (BitVector 32)
ilaBufferManager buffer incoming = bufferData
 where
  -- \| Returns the index and word index of the current address provided
  getBufferIndex ::
    WishboneM2S addrW 4 (BitVector 32) -> (Index depth, Index (BitSize a `DivRU` 32))
  getBufferIndex m2s =
    let
      (bIndex, wIndex) = (m2s.addr - 0x3000_0000) `divMod` (natToNum @(BitSize a `DivRU` 32))
     in
      (unpack $ resize bIndex, unpack $ resize wIndex)
  (bufferIndex, wordIndex) = unbundle $ getBufferIndex <$> incoming

  -- \| If in a read cycle, it will contain the output of the buffer, otherwise it will return 0
  bufferData =
    mux
      (not . writeEnable <$> incoming .&&. compareAddrRange 0x3000_0000 0x3fff_ffff incoming)
      (liftA2 (getWord @32) (fst $ buffer bufferIndex) wordIndex)
      (pure 0)

-- | Defines how the ILA should treat the trigger select registers
data IlaPredicateOperation = PredicateAND | PredicateOR
  deriving (Generic, NFDataX, Show, Enum, BitPack)

-- | The operator used to combine the results of multiple predicates
predicateOperation :: (Foldable t) => IlaPredicateOperation -> (t Bool -> Bool)
predicateOperation PredicateAND = and
predicateOperation PredicateOR = or

-- | The default value when a predicate is not selected
-- This is behaviour is different depending on how they will be combined, if the end result gets
-- AND'd together, having the default be false would always result to the predicate system failing.
predicateUnselectedDefault :: IlaPredicateOperation -> Bool -> Bool -> Bool
predicateUnselectedDefault PredicateAND False _ = True
predicateUnselectedDefault PredicateAND True result = result
predicateUnselectedDefault PredicateOR False _ = False
predicateUnselectedDefault PredicateOR True result = result

{- | A record containing the values stored in the ILA register map. Not all values are read/writeable
from the outside.

A lot of the register map is also exposed as a memory map, with the following layout:
|   Address   | Bus Select |      Description      |  Operation  |
|-------------|------------|-----------------------|-------------|
| 0x0000_0000 | 0b0001     | Capture               | ReadWrite   |
| 0x0000_0000 | 0b0010     | Trigger reset         | ReadWrite'1 |
| 0x0000_0001 | 0b1111     | Trigger point         | ReadWrite   |
| 0x0000_0002 | 0b1111     | ILA hash              | Read        |
| 0x0000_0003 | 0b0001     | ILA trigger operation | ReadWrite'2 |
| 0x0000_0004 | 0b1111     | ILA trigger select 0  | ReadWrite'3 |
| 0x0000_0005 | 0b1111     | ILA trigger select 1  | ReadWrite'3 |
| 0x1000_0000 | 0b1111     | ILA trigger mask      | ReadWrite   |
| 0x1100_0000 | 0b1111     | ILA trigger compare   | ReadWrite   |
| 0x3000_0000 | 0b1111     | Buffer samples        | Read        |

'1: Reading from this address will return wether or not the ILA has been triggered or not
'2: Trigger operation is either AND if thre first bit is set, otherwise OR is assumed
'3: Each bit is for one trigger
-}
data IlaRM bitSizeA depth n = IlaRM
  { capture :: Bool
  -- ^ If the ILA should be capturing signals
  , triggered :: Bool
  , -- depending on the `triggerPoint` it may still be sampling new values.
    triggerPoint :: Index depth
  -- ^ The amount of signals to capture *after* triggering
  , shouldSample :: Bool
  -- ^ Indicates if the ILA should continue sampling data. This gets automatically set after the
  -- ILA has been triggered and enough samples have been collected. It will only get out of this
  -- state by resetting the ILA.
  , sampledAfterTrigger :: Index depth
  -- ^ The amount of samples the ILA captured after triggering
  , triggerSelect :: BitVector 32
  -- ^ Which trigger predicate to use
  , triggerOperation :: IlaPredicateOperation
  -- ^ How the ILA treats the trigger predicates in combination with `triggerSelect` bits
  , triggerMask :: BitVector bitSizeA
  -- ^ The mask given to the trigger predicate
  , triggerCompare :: BitVector bitSizeA
  -- ^ The compare value given to the trigger predicate
  }
  deriving (Generic, NFDataX, Show)

deriveSignalHasFields ''IlaRM

{- | Read from memory mapped registers in the register map using the addresses selected from a
wishbone packet
-}
readIlaMM ::
  forall a depth n.
  ( KnownNat depth
  , KnownNat a
  , KnownNat n
  , 1 <= n
  , 1 <= depth
  , 1 <= a `DivRU` 32
  , 1 <= a
  ) =>
  -- | The wishbone address
  BitVector 32 ->
  -- | The wishbone bus select
  BitVector 4 ->
  -- | The ILA MM
  IlaRM a depth n ->
  -- | Associated value with the address and bus select, `Nothing` if there is none
  Maybe (BitVector 32)
readIlaMM 0x0000_0000 0b0001 rm = Just . extend $ pack rm.capture
readIlaMM 0x0000_0000 0b0010 rm = Just . extend $ pack rm.triggered
readIlaMM 0x0000_0001 0b1111 rm = Just . resize $ pack rm.triggerPoint
readIlaMM 0x0000_0003 0b0001 rm = Just . resize $ pack rm.triggerOperation
readIlaMM 0x0000_0004 0b1111 rm = Just rm.triggerSelect
readIlaMM address 0b1111 rm
  | testBits address 0x1000_0000 0xff00_0000 =
      Just $ getWord rm.triggerMask index
  | testBits address 0x1100_0000 0xff00_0000 =
      Just $ getWord rm.triggerCompare index
 where
  index = unpack . resize $ address .&. 0x00ff_ffff
readIlaMM _ _ _ = Nothing

-- | Tests if multiple bits (via a mask) match
testBits ::
  (Bits a) =>
  -- | Value to test
  a ->
  -- | The compare value
  a ->
  -- | The bit mask
  a ->
  -- | True is the bits match
  Bool
testBits value ref msk = value .&. msk == ref

{- | Certain registers trigger 'actions' rather than save a value, this enum allows the ILA to
properly respond to those requests
-}
data IlaAction = None | ResetTrigger
  deriving (Generic, Eq, NFDataX, Show, Enum)

-- | Update the memory mapped registers from the register map from the wishbone request
writeIlaMM ::
  forall a depth n.
  ( KnownNat depth
  , KnownNat a
  , KnownNat n
  , 1 <= depth
  , 1 <= n
  , 1 <= a `DivRU` 32
  , 1 <= a
  ) =>
  -- | The wishbone address
  BitVector 32 ->
  -- | The wishbone bus select
  BitVector 4 ->
  -- | The value to write
  BitVector 32 ->
  -- | The Ila register map
  IlaRM a depth n ->
  -- | Updated Ila register map, invalid addresses will not modify the register map
  (IlaRM a depth n, IlaAction)
writeIlaMM 0x0000_0000 0b0001 write rm = (rm{capture = unpack $ truncateB write}, None)
writeIlaMM 0x0000_0000 0b0010 _write rm = (rm{triggered = False}, ResetTrigger)
writeIlaMM 0x0000_0001 0b1111 write rm = (rm{triggerPoint = unpack $ resize write}, None)
writeIlaMM 0x0000_0003 0b0001 write rm = (rm{triggerOperation = unpack $ resize write}, None)
writeIlaMM 0x0000_0004 0b1111 write rm = (rm{triggerSelect = write}, None)
writeIlaMM address 0b1111 write rm
  | testBits address 0x1000_0000 0xff00_0000 =
      (rm{triggerMask = setWord rm.triggerMask index write}, None)
  | testBits address 0x1100_0000 0xff00_0000 =
      (rm{triggerCompare = setWord rm.triggerCompare index write}, None)
 where
  -- We use 32 bit words, the indices incrementing writes receive is on a byte basis
  -- To correct for this, we can simply shift right by 2 (dividing by 4)
  wordCorrection = 2
  index = unpack . resize $ (address .&. 0x00ff_ffff) .>>. wordCorrection
writeIlaMM _ _ _ rm = (rm, None)

{- | ILA Wishbone interface

This circuit can be used to instantiate and configure an ILA using a wishbone interface. Changing
ILA behaviour is done by writing to specific addresses and selecting the right bytes using busSelect.
-}
ilaWb ::
  forall dom.
  (HiddenClockResetEnable dom) =>
  -- | Initial ILA configuration
  IlaConfig dom ->
  -- | The ILA wishbone interface
  Circuit
    (Wishbone dom Standard 32 (BitVector 32))
    ()
ilaWb (IlaConfig @_ @a @depth @m depth initTriggerPoint ilaHash tracing triggers captureSignal) = Circuit exposeIn
 where
  exposeIn (fwdM2S, _) = out
   where
    -- \| The initial contents of the memory map
    initRM :: IlaRM (BitSize a) depth m
    initRM =
      IlaRM
        { capture = False
        , triggered = False
        , triggerPoint = initTriggerPoint
        , shouldSample = True
        , sampledAfterTrigger = 0
        , triggerOperation = PredicateOR
        , triggerSelect = minBound
        , triggerMask = maxBound
        , triggerCompare = 0 -- TODO: make this selectable by user
        }

    -- \| Update parts of the RM which aren't depending on input from WB
    updateRM ::
      -- \| If the predicate got triggered
      Bool ->
      -- \| If the capture is set
      Bool ->
      -- \| The current register map
      IlaRM (BitSize a) depth m ->
      -- \| The updated register map
      IlaRM (BitSize a) depth m
    updateRM triggered capture rm =
      rm
        { triggered = rm.triggered || triggered
        , capture = capture
        , sampledAfterTrigger = if rm.triggered then satAdd SatBound 1 rm.sampledAfterTrigger else 0
        , shouldSample = not rm.triggered || rm.sampledAfterTrigger < rm.triggerPoint
        }

    -- \| Selects the right predicate and applies it on incoming sample
    doesTrigger :: IlaRM (BitSize a) depth m -> a -> Bool
    doesTrigger rm currentSample =
      -- ilaPredicateEq currentSample rm.triggerCompare rm.triggerMask
      predicateOperation rm.triggerOperation
        $ zipWith
          (predicateUnselectedDefault rm.triggerOperation)
          (reverse . unpack $ resize rm.triggerSelect)
          ((\trigger -> trigger currentSample rm.triggerCompare rm.triggerMask) <$> triggers)

    -- \| Handle WB writes and update the memory map accordingly,
    (ilaRM, ilaAction) =
<<<<<<< HEAD
      unbundle
        $ moore
          ( \(oldMM, _) (wb, currentSample, capture) ->
              if inWbCycle' wb && wb.writeEnable
                then
                  writeIlaMM wb.addr wb.busSelect wb.writeData
                    $ updateRM (doesTrigger oldMM currentSample) capture oldMM
                else (updateRM (doesTrigger oldMM currentSample) capture oldMM, None)
=======
      unbundle $
        moore
          ( \(oldMM, _) (wb, triggered) ->
              if wb.strobe && wb.busCycle && wb.writeEnable
                then writeIlaMM wb.addr wb.busSelect wb.writeData $ updateRM triggered oldMM
                else (oldMM, None)
>>>>>>> d579b4cd
          )
          id
          (initRM, None)
          (bundle (fwdM2S, tracing, captureSignal))

    -- \| The output from the ILA's internal buffer
    bufferOutput =
      ilaBufferManager
        ( ilaCore
            depth
            ilaRM.capture
            tracing
            (not <$> ilaRM.shouldSample)
            ((== ResetTrigger) <$> ilaAction)
        )
        fwdM2S

    -- \| Distribute the read request to different parts of the ILA depending on the address & bus select
    -- It will first attempt to read from the register map (& constant values), if there's no valid
    -- address there. It will return the buffer content. If an invalid address gets read there,
    -- it will return zero.
    readManager' ::
      -- \| The current WB packet
      WishboneM2S 32 4 (BitVector 32) ->
      -- \| The ila register map
      IlaRM (BitSize a) depth m ->
      -- \| The value the buffer is currently pointing at
      BitVector 32 ->
      -- \| The value the component should respond with
      BitVector 32
    readManager' wb rm bufValue
      | wb.addr == 0x0000_0002 && wb.busSelect == 0b1111 = ilaHash
      | otherwise =
          case readIlaMM wb.addr wb.busSelect rm of
            Just v -> v
            Nothing
              | rm.shouldSample -> 0
              | otherwise -> bufValue
    readManager = liftA3 readManager' fwdM2S ilaRM bufferOutput

    -- \| Generates the wishbone reply
    reply ::
      -- \| Wether or not we're in a cycle
      Bool ->
      -- \| The data to reply with (if in a read cycle)
      BitVector 32 ->
      -- \| The wishbone response
      WishboneS2M (BitVector 32)
    reply inCyc dat =
      WishboneS2M
        { readData = dat
        , acknowledge = inCyc
        , err = False
        , stall = False
        , retry = False
        }

    -- \| The first clock cycle shouldn't ack according to wishbone
    delayedAck = inWbCycle <$> fwdM2S .&&. (register False $ inWbCycle <$> fwdM2S)
     where
      inWbCycle fwd = fwd.strobe && fwd.busCycle

    -- Writes are done in one clock cycle, but wishbone timing requires us to delay it by one clock cycle
    out =
      ( register emptyWishboneS2M $ liftA2 reply delayedAck readManager
      , ()
      )

{- | The ILA component itself

Given any set of signals and a trigger condition, it will be capable of sampling the signals up until
it is triggered. At which point the connected host device can send commands to retrieve / re-arm the
trigger. Data communication is being done through `Etherbone` packets which get sent from the host
device. If run configuration of the ILA on the FPGA is desired, please look at `ilaWb` to instantiate
an ILA with an Wishbone interface instead.
-}
ila ::
  forall dom.
  (HiddenClockResetEnable dom) =>
  -- | The initial configuration of the ILA
  IlaConfig dom ->
  -- | The ILA circuit, the incoming packet stream should contain valid `Etherbone` packets. The
  -- outgoing stream are etherbone response packets.
  Circuit
    (PacketStream dom 4 ())
    (PacketStream dom 4 ())
ila config = circuit $ \incoming -> do
  (outgoing, wbMaster) <- etherboneC 0 (pure Nil) -< incoming

  ilaWb config -< wbMaster

  idC -< outgoing

{- | UART wrapper around the ILA. A simple drop-in replacement for `ila`. Useful if the only
connection to the host PC is an UART connection.
-}
ilaUart ::
  forall dom baud.
  ( HiddenClockResetEnable dom
  , ValidBaud dom baud
  ) =>
  SNat baud ->
  -- | The initial configuration of the ILA
  IlaConfig dom ->
  -- | The ILA circuit but with signals of bits as input and output. These should be directly wired
  -- to the toplevel UART RX and TX pins.
  Circuit
    (CSignal dom Bit)
    (CSignal dom Bit)
ilaUart baud config = circuit $ \rxBit -> do
  (rxByte, txBit) <- uartDf baud -< (txByte, rxBit)

  rxPs <- etherboneDfPacketizer <| holdUntilAck -< rxByte
  txByte <- ps2df -< txPs

  txPs <- ila config -< rxPs

  idC -< txBit<|MERGE_RESOLUTION|>--- conflicted
+++ resolved
@@ -370,23 +370,14 @@
 
     -- \| Handle WB writes and update the memory map accordingly,
     (ilaRM, ilaAction) =
-<<<<<<< HEAD
       unbundle
         $ moore
           ( \(oldMM, _) (wb, currentSample, capture) ->
-              if inWbCycle' wb && wb.writeEnable
+              if wb.strobe && wb.busCycle && wb.writeEnable
                 then
                   writeIlaMM wb.addr wb.busSelect wb.writeData
                     $ updateRM (doesTrigger oldMM currentSample) capture oldMM
                 else (updateRM (doesTrigger oldMM currentSample) capture oldMM, None)
-=======
-      unbundle $
-        moore
-          ( \(oldMM, _) (wb, triggered) ->
-              if wb.strobe && wb.busCycle && wb.writeEnable
-                then writeIlaMM wb.addr wb.busSelect wb.writeData $ updateRM triggered oldMM
-                else (oldMM, None)
->>>>>>> d579b4cd
           )
           id
           (initRM, None)
